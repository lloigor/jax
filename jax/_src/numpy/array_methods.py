--- conflicted
+++ resolved
@@ -609,20 +609,6 @@
     return NotImplemented
 
 
-<<<<<<< HEAD
-def _compress_method(a: ArrayLike, condition: ArrayLike,
-                     axis: int | None = None, *, out: None = None,
-                     size: int | None = None, fill_value: ArrayLike = 0) -> Array:
-  """Return selected slices of this array along given axis.
-
-  Refer to :func:`jax.numpy.compress` for full documentation."""
-  return lax_numpy.compress(condition, a, axis=axis, out=out,
-                            size=size, fill_value=fill_value)
-
-
-=======
-@core.stash_axis_env()
->>>>>>> ef33cf5a
 @partial(jax.jit, static_argnums=(1,2,3))
 def _multi_slice(self: Array,
                  start_indices: tuple[tuple[int, ...]],
